--- conflicted
+++ resolved
@@ -24,10 +24,8 @@
 from cli.command import Command
 from cli.constants import StorageType, CatalogType, Subcommands, Arguments
 from cli.options.option_tree import Argument
-<<<<<<< HEAD
 from polaris.management import (
     PolarisDefaultApi,
-    Catalog,
     CreateCatalogRequest,
     UpdateCatalogRequest,
     StorageConfigInfo,
@@ -38,11 +36,6 @@
     PolarisCatalog,
     CatalogProperties,
 )
-=======
-from polaris.management import PolarisDefaultApi, CreateCatalogRequest, UpdateCatalogRequest, \
-    StorageConfigInfo, ExternalCatalog, AwsStorageConfigInfo, AzureStorageConfigInfo, GcpStorageConfigInfo, \
-    PolarisCatalog, CatalogProperties
->>>>>>> 863817c0
 
 
 @dataclass
