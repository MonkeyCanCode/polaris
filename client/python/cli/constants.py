#
# Licensed to the Apache Software Foundation (ASF) under one
# or more contributor license agreements.  See the NOTICE file
# distributed with this work for additional information
# regarding copyright ownership.  The ASF licenses this file
# to you under the Apache License, Version 2.0 (the
# "License"); you may not use this file except in compliance
# with the License.  You may obtain a copy of the License at
#
#   http://www.apache.org/licenses/LICENSE-2.0
#
# Unless required by applicable law or agreed to in writing,
# software distributed under the License is distributed on an
# "AS IS" BASIS, WITHOUT WARRANTIES OR CONDITIONS OF ANY
# KIND, either express or implied.  See the License for the
# specific language governing permissions and limitations
# under the License.
#
import os
from enum import Enum


class StorageType(Enum):
    """
    Represents a Storage Type within the Polaris API -- `s3`, `azure`, `gcs`, or `file`.
    """

    S3 = "s3"
    AZURE = "azure"
    GCS = "gcs"
    FILE = "file"


class CatalogType(Enum):
    """
    Represents a Catalog Type within the Polaris API -- `internal` or `external`
    """

    INTERNAL = "internal"
    EXTERNAL = "external"


class PrincipalType(Enum):
    """
    Represents a Principal Type within the Polaris API -- currently only `service`
    """

    SERVICE = "service"


class CatalogConnectionType(Enum):
    """
    Represents a ConnectionType for an EXTERNAL catalog -- see ConnectionConfigInfo in the spec
    """

    HADOOP = "hadoop"
    ICEBERG = "iceberg-rest"


class AuthenticationType(Enum):
    """
    Represents a AuthenticationType for an EXTERNAL catalog -- see AuthenticationParameters in the spec
    """

    OAUTH = "oauth"
    BEARER = "bearer"
    SIGV4 = "sigv4"
    IMPLICIT = "implicit"


class ServiceIdentityType(Enum):
    """
    Represents a Service Identity Type for an EXTERNAL catalog -- see ServiceIdentityInfo in the spec
    """

    AWS_IAM = "aws_iam"


class Commands:
    """
    Represents the various commands available in the CLI
    """

    CATALOGS = "catalogs"
    PRINCIPALS = "principals"
    PRINCIPAL_ROLES = "principal-roles"
    CATALOG_ROLES = "catalog-roles"
    PRIVILEGES = "privileges"
    NAMESPACES = "namespaces"
    PROFILES = "profiles"
    POLICIES = "policies"


class Subcommands:
    """
    Represents the various subcommands available in the CLI. This is a flattened view, and no one command supports
    all these subcommands.
    """

    CREATE = "create"
    DELETE = "delete"
    GET = "get"
    LIST = "list"
    UPDATE = "update"
    ROTATE_CREDENTIALS = "rotate-credentials"
    CATALOG = "catalog"
    NAMESPACE = "namespace"
    TABLE = "table"
    VIEW = "view"
    GRANT = "grant"
    REVOKE = "revoke"
    ACCESS = "access"
<<<<<<< HEAD
    ATTACH = "attach"
    DETACH = "detach"
=======
    RESET = "reset"
>>>>>>> 07647451


class Actions:
    """
    Represents actions available to different subcommands available in the CLI. Currently, only some subcommands of the
    `privileges` command support actions.
    """

    GRANT = "grant"
    REVOKE = "revoke"


class Arguments:
    """
    Constants to represent different arguments used by various commands. This is a flattened view, and no one
    subcommand supports all these arguments. These argument names map directly to the parameters that the CLI expects
    and to the attribute names within the argparse Namespace generated by parsing.

    These values should be snake_case, but they will get mapped to kebab-case in `Parser.parse`
    """

    TYPE = "type"
    DEFAULT_BASE_LOCATION = "default_base_location"
    STORAGE_TYPE = "storage_type"
    ALLOWED_LOCATION = "allowed_location"
    ROLE_ARN = "role_arn"
    EXTERNAL_ID = "external_id"
    USER_ARN = "user_arn"
    TENANT_ID = "tenant_id"
    MULTI_TENANT_APP_NAME = "multi_tenant_app_name"
    CONSENT_URL = "consent_url"
    SERVICE_ACCOUNT = "service_account"
    CATALOG_ROLE = "catalog_role"
    CATALOG = "catalog"
    PRINCIPAL = "principal"
    CLIENT_ID = "client_id"
    PRINCIPAL_ROLE = "principal_role"
    PROPERTY = "property"
    SET_PROPERTY = "set_property"
    REMOVE_PROPERTY = "remove_property"
    PRIVILEGE = "privilege"
    NAMESPACE = "namespace"
    TABLE = "table"
    VIEW = "view"
    CASCADE = "cascade"
    CLIENT_SECRET = "client_secret"
    NEW_CLIENT_ID = "new_client_id"
    NEW_CLIENT_SECRET = "new_client_secret"
    ACCESS_TOKEN = "access_token"
    HOST = "host"
    PORT = "port"
    BASE_URL = "base_url"
    PARENT = "parent"
    LOCATION = "location"
    REGION = "region"
    PROFILE = "profile"
    PROXY = "proxy"
    DEBUG = "debug"
    HADOOP_WAREHOUSE = "hadoop_warehouse"
    ICEBERG_REMOTE_CATALOG_NAME = "iceberg_remote_catalog_name"
    ENDPOINT = "endpoint"
    ENDPOINT_INTERNAL = "endpoint_internal"
    STS_ENDPOINT = "sts_endpoint"
    PATH_STYLE_ACCESS = "path_style_access"
    CATALOG_CONNECTION_TYPE = "catalog_connection_type"
    CATALOG_AUTHENTICATION_TYPE = "catalog_authentication_type"
    CATALOG_SERVICE_IDENTITY_TYPE = "catalog_service_identity_type"
    CATALOG_SERVICE_IDENTITY_IAM_ARN = "catalog_service_identity_iam_arn"
    CATALOG_URI = "catalog_uri"
    CATALOG_TOKEN_URI = "catalog_token_uri"
    CATALOG_CLIENT_ID = "catalog_client_id"
    CATALOG_CLIENT_SECRET = "catalog_client_secret"
    CATALOG_CLIENT_SCOPE = "catalog_client_scope"
    CATALOG_BEARER_TOKEN = "catalog_bearer_token"
    CATALOG_ROLE_ARN = "catalog_role_arn"
    CATALOG_ROLE_SESSION_NAME = "catalog_role_session_name"
    CATALOG_EXTERNAL_ID = "catalog_external_id"
    CATALOG_SIGNING_REGION = "catalog_signing_region"
    CATALOG_SIGNING_NAME = "catalog_signing_name"
    POLICY = "policy"
    POLICY_FILE = "policy_file"
    POLICY_TYPE = "policy_type"
    POLICY_DESCRIPTION = "policy_description"
    TARGET_NAME = "target_name"
    PARAMETERS = "parameters"
    DETACH_ALL = "detach_all"
    APPLICABLE = "applicable"
    ATTACH_TARGET = "attach_target"


class Hints:
    """
    Constants used as hints by the various --help outputs. These are arranged within subclasses for readability, but
    there is no strict mapping between these subclasses and commands. For example, the hint for the `--catalog`
    parameter used by `catalog-roles create` and `catalog-roles delete` may be the same.
    """

    PROPERTY = (
        "A key/value pair such as: tag=value. Multiple can be provided by specifying this option"
        " more than once"
    )
    SET_PROPERTY = (
        "A key/value pair such as: tag=value. Merges the specified key/value into an existing"
        " properties map by updating the value if the key already exists or creating a new"
        " entry if not. Multiple can be provided by specifying this option more than once"
    )
    REMOVE_PROPERTY = (
        "A key to remove from a properties map. If the key already does not exist then"
        " no action is takn for the specified key. If properties are also being set in"
        " the same update command then the list of removals is applied last. Multiple"
        " can be provided by specifying this option more than once"
    )

    class Catalogs:
        GRANT = "Grant a catalog role to a catalog"
        REVOKE = "Revoke a catalog role from a catalog"

        class Create:
            TYPE = "The type of catalog to create in [INTERNAL, EXTERNAL]. INTERNAL by default."
            DEFAULT_BASE_LOCATION = "(Required) Default base location of the catalog"
            STORAGE_TYPE = "(Required) The type of storage to use for the catalog"
            ALLOWED_LOCATION = (
                "An allowed location for files tracked by the catalog. "
                "Multiple locations can be provided by specifying this option more than once."
            )

            ROLE_ARN = "(Only for S3) A role ARN to use when connecting to S3"
            EXTERNAL_ID = "(Only for S3) The external ID to use when connecting to S3"
            REGION = "(Only for S3) The region to use when connecting to S3"
            USER_ARN = "(Only for S3) A user ARN to use when connecting to S3"
            ENDPOINT = "(Only for S3) The S3 endpoint to use when connecting to S3"
            ENDPOINT_INTERNAL = "(Only for S3) The S3 endpoint used by Polaris to use when connecting to S3, if different from the one that clients use"
            STS_ENDPOINT = (
                "(Only for S3) The STS endpoint to use when connecting to STS"
            )
            PATH_STYLE_ACCESS = "(Only for S3) Whether to use path-style-access for S3"

            TENANT_ID = "(Required for Azure) A tenant ID to use when connecting to Azure Storage"
            MULTI_TENANT_APP_NAME = (
                "(Only for Azure) The app name to use when connecting to Azure Storage"
            )
            CONSENT_URL = "(Only for Azure) A consent URL granting permissions for the Azure Storage location"

            SERVICE_ACCOUNT = (
                "(Only for GCS) The service account to use when connecting to GCS"
            )

        class Update:
            DEFAULT_BASE_LOCATION = "A new default base location for the catalog"

        class External:
            CATALOG_CONNECTION_TYPE = (
                "The type of external catalog in [ICEBERG, HADOOP]."
            )
            CATALOG_AUTHENTICATION_TYPE = (
                "The type of authentication in [OAUTH, BEARER, SIGV4, IMPLICIT]"
            )
            CATALOG_SERVICE_IDENTITY_TYPE = "The type of service identity in [AWS_IAM]"

            CATALOG_SERVICE_IDENTITY_IAM_ARN = (
                "When using the AWS_IAM service identity type, this is the ARN "
                "of the IAM user or IAM role Polaris uses to assume roles and "
                "then access external resources."
            )

            CATALOG_URI = "The URI of the external catalog"
            HADOOP_WAREHOUSE = (
                "The warehouse to use when federating to a HADOOP catalog"
            )
            ICEBERG_REMOTE_CATALOG_NAME = (
                "The remote catalog name when federating to an Iceberg REST catalog"
            )

            CATALOG_TOKEN_URI = "(For authentication type OAUTH) Token server URI"
            CATALOG_CLIENT_ID = "(For authentication type OAUTH) oauth client id"
            CATALOG_CLIENT_SECRET = (
                "(For authentication type OAUTH) oauth client secret (input-only)"
            )
            CATALOG_CLIENT_SCOPE = (
                "(For authentication type OAUTH) oauth scopes to specify when exchanging "
                "for a short-lived access token. Multiple can be provided by specifying"
                " this option more than once"
            )

            CATALOG_BEARER_TOKEN = (
                "(For authentication type BEARER) Bearer token (input-only)"
            )

            CATALOG_ROLE_ARN = (
                "(For authentication type SIGV4) The aws IAM role arn assumed by polaris "
                "userArn when signing requests"
            )
            CATALOG_ROLE_SESSION_NAME = (
                "(For authentication type SIGV4) The role session name to be used "
                "by the SigV4 protocol for signing requests"
            )
            CATALOG_EXTERNAL_ID = (
                "(For authentication type SIGV4) An optional external id used to establish "
                "a trust relationship with AWS in the trust policy"
            )
            CATALOG_SIGNING_REGION = (
                "(For authentication type SIGV4) Region to be used by the SigV4 protocol "
                "for signing requests"
            )
            CATALOG_SIGNING_NAME = (
                "(For authentication type SIGV4) The service name to be used by the SigV4 "
                'protocol for signing requests, the default signing name is "execute-api" '
                "is if not provided"
            )

    class Principals:
        class Create:
            TYPE = "The type of principal to create in [SERVICE]"
            NAME = "The principal name"
            CLIENT_ID = "The output-only OAuth clientId associated with this principal if applicable"

        class Revoke:
            PRINCIPAL_ROLE = "A principal role to revoke from this principal"

        class Reset:
            CLIENT_ID = "The new client ID for the principal"
            CLIENT_SECRET = "The new client secret for the principal"

    class PrincipalRoles:
        PRINCIPAL_ROLE = "The name of a principal role"
        LIST = (
            "List principal roles, optionally limited to those held a given principal"
        )

        GRANT = "Grant a principal role to a principal"
        REVOKE = "Revoke a principal role from a principal"

        class Grant:
            PRINCIPAL = "A principal to grant this principal role to"

        class Revoke:
            PRINCIPAL = "A principal to revoke this principal role from"

        class List:
            CATALOG_ROLE = (
                "The name of a catalog role. If provided, show only principal roles assigned to this"
                " catalog role."
            )
            PRINCIPAL_NAME = (
                "The name of a principal. If provided, show only principal roles assigned to this"
                " principal."
            )

    class CatalogRoles:
        CATALOG_NAME = "The name of an existing catalog"
        CATALOG_ROLE = "The name of a catalog role"
        LIST = (
            "List catalog roles within a catalog. Optionally, specify a principal role."
        )
        REVOKE_CATALOG_ROLE = "Revoke a catalog role from a principal role"
        GRANT_CATALOG_ROLE = "Grant a catalog role to a principal role"

    class Grant:
        CATALOG_NAME = "The name of a catalog"
        CATALOG_ROLE = "The name of a catalog role"
        PRIVILEGE = "The privilege to grant or revoke"
        NAMESPACE = "A period-delimited namespace"
        TABLE = "The name of a table"
        VIEW = "The name of a view"
        CASCADE = "When revoking privileges, additionally revoke privileges that depend on the specified privilege"

    class Namespaces:
        LOCATION = "If specified, the location at which to store the namespace and entities inside it"
        PARENT = "If specified, list namespaces inside this parent namespace"

    class Policies:
        POLICY = "The name of a policy"
        POLICY_FILE = "The path to a JSON file containing the policy definition"
        POLICY_TYPE = "The type of the policy, e.g., 'system.data-compaction'"
        POLICY_DESCRIPTION = "An optional description for the policy."
        TARGET_NAME = "The name of the target entity (e.g., table name, namespace name)."
        PARAMETERS = "Optional key-value pairs for the attachment/detachment, e.g., key=value. Can be specified multiple times."
        DETACH_ALL = "When set to true, the policy will be deleted along with all its attached mappings."
        APPLICABLE = "When set, lists policies applicable to the target entity (considering inheritance) instead of policies defined directly in the target."
        ATTACH_TARGET = "The target to attach the policy to, e.g. 'namespace:ns1' or 'table:ns1.tb1'"


UNIT_SEPARATOR = chr(0x1F)
CLIENT_ID_ENV = "CLIENT_ID"
CLIENT_SECRET_ENV = "CLIENT_SECRET"
CLIENT_PROFILE_ENV = "CLIENT_PROFILE"
DEFAULT_HOSTNAME = "localhost"
DEFAULT_PORT = 8181
CONFIG_DIR = (os.environ.get("POLARIS_HOME") or "").strip() or os.path.expanduser("~/.polaris")
CONFIG_FILE = os.path.join(CONFIG_DIR, ".polaris.json")<|MERGE_RESOLUTION|>--- conflicted
+++ resolved
@@ -110,12 +110,9 @@
     GRANT = "grant"
     REVOKE = "revoke"
     ACCESS = "access"
-<<<<<<< HEAD
+    RESET = "reset"
     ATTACH = "attach"
     DETACH = "detach"
-=======
-    RESET = "reset"
->>>>>>> 07647451
 
 
 class Actions:
